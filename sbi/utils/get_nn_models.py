--- conflicted
+++ resolved
@@ -6,28 +6,9 @@
 
 from torch import nn
 
-<<<<<<< HEAD
-from sbi.neural_nets.classifier import (
-    build_linear_classifier,
-    build_mlp_classifier,
-    build_resnet_classifier,
-)
-from sbi.neural_nets.flow import (
-    build_made,
-    build_maf,
-    build_maf_rqs,
-    build_nsf,
-    build_zuko_maf,
-)
-from sbi.neural_nets.vector_field import build_score_estimator
-
-from sbi.neural_nets.mdn import build_mdn
-from sbi.neural_nets.mnle import build_mnle
-=======
 from sbi.neural_nets import classifier_nn as classifier_nn_moved_to_neural_nets
 from sbi.neural_nets import likelihood_nn as likelihood_nn_moved_to_neural_nets
 from sbi.neural_nets import posterior_nn as posterior_nn_moved_to_neural_nets
->>>>>>> 89c2bde9
 
 
 def classifier_nn(
@@ -118,80 +99,6 @@
         stacklevel=2,
     )
 
-<<<<<<< HEAD
-    def build_fn_snpe_a(batch_theta, batch_x, num_components):
-        """Build function for SNPE-A
-
-        Extract the number of components from the kwargs, such that they are exposed as
-        a kwargs, offering the possibility to later override this kwarg with
-        `functools.partial`. This is necessary in order to make sure that the MDN in
-        SNPE-A only has one component when running the Algorithm 1 part.
-        """
-        return build_mdn(
-            batch_x=batch_theta,
-            batch_y=batch_x,
-            num_components=num_components,
-            **kwargs,
-        )
-
-    def build_fn(batch_theta, batch_x):
-        if model == "mdn":
-            return build_mdn(batch_x=batch_theta, batch_y=batch_x, **kwargs)
-        elif model == "made":
-            return build_made(batch_x=batch_theta, batch_y=batch_x, **kwargs)
-        elif model == "maf":
-            return build_maf(batch_x=batch_theta, batch_y=batch_x, **kwargs)
-        elif model == "maf_rqs":
-            return build_maf_rqs(batch_x=batch_theta, batch_y=batch_x, **kwargs)
-        elif model == "nsf":
-            return build_nsf(batch_x=batch_theta, batch_y=batch_x, **kwargs)
-        elif model == "zuko_maf":
-            return build_zuko_maf(batch_x=batch_theta, batch_y=batch_x, **kwargs)
-        else:
-            raise NotImplementedError
-
-    if model == "mdn_snpe_a":
-        if num_components != 10:
-            raise ValueError(
-                "You set `num_components`. For SNPE-A, this has to be done at "
-                "instantiation of the inference object, i.e. "
-                "`inference = SNPE_A(..., num_components=20)`"
-            )
-        kwargs.pop("num_components")
-
-    return build_fn_snpe_a if model == "mdn_snpe_a" else build_fn
-
-
-def score_posterior_nn(
-    model: str,
-    z_score_theta: Optional[str] = "independent",
-    z_score_x: Optional[str] = "independent",
-    hidden_features: int = 50,
-    
-    
-    embedding_net: nn.Module = nn.Identity(),
-    num_components: int = 10,
-    **kwargs,
-) -> Callable:
-    
-    return build_score_estimator(batch_x=batch_theta, batch_y=batch_x, **kwargs)
-    # def build_fn(batch_theta, batch_x):
-    #     if model == "vpe":
-    #         return build_mdn(batch_x=batch_theta, batch_y=batch_x, **kwargs)
-    #     elif model == "made":
-    #         return build_made(batch_x=batch_theta, batch_y=batch_x, **kwargs)
-    #     elif model == "maf":
-    #         return build_maf(batch_x=batch_theta, batch_y=batch_x, **kwargs)
-    #     elif model == "maf_rqs":
-    #         return build_maf_rqs(batch_x=batch_theta, batch_y=batch_x, **kwargs)
-    #     elif model == "nsf":
-    #         return build_nsf(batch_x=batch_theta, batch_y=batch_x, **kwargs)
-    #     elif model == "zuko_maf":
-    #         return build_zuko_maf(batch_x=batch_theta, batch_y=batch_x, **kwargs)
-    #     else:
-    #         raise NotImplementedError
-    # return build_fn
-=======
     return posterior_nn_moved_to_neural_nets(
         model,
         z_score_theta,
@@ -202,5 +109,4 @@
         embedding_net,
         num_components,
         **kwargs,
-    )
->>>>>>> 89c2bde9
+    )