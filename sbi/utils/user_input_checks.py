# This file is part of sbi, a toolkit for simulation-based inference. sbi is licensed
# under the Apache License Version 2.0, see <https://www.apache.org/licenses/>

import warnings
from typing import Any, Callable, Dict, Optional, Sequence, Tuple, Union, cast

import torch
from numpy import ndarray
from scipy.stats._distn_infrastructure import rv_frozen
from scipy.stats._multivariate import multi_rv_frozen
from torch import Tensor, float32, nn
from torch.distributions import Distribution, Uniform

from sbi.sbi_types import Array
from sbi.utils.sbiutils import warn_on_iid_x, within_support
from sbi.utils.torchutils import BoxUniform, atleast_2d
from sbi.utils.user_input_checks_utils import (
    CustomPriorWrapper,
    MultipleIndependent,
    PytorchReturnTypeWrapper,
)


def check_prior(prior: Any) -> None:
    """Assert that prior is a PyTorch distribution (or pass if None)."""

    if prior is None:
        pass
    else:
        assert isinstance(
            prior, Distribution
        ), """Prior must be a PyTorch Distribution. See FAQ 7 for more details or use
        `sbi.utils.user_input_checks.process_prior` for wrapping scipy and lists of
        independent priors."""


def process_prior(
    prior: Union[Sequence[Distribution], Distribution, rv_frozen, multi_rv_frozen],
    custom_prior_wrapper_kwargs: Optional[Dict] = None,
) -> Tuple[Distribution, int, bool]:
    """Return PyTorch distribution-like prior from user-provided prior.

    NOTE: If the prior argument is a sequence of PyTorch distributions, they will be
    interpreted as independent prior dimensions wrapped in a `MultipleIndependent`
    pytorch Distribution. In case the elements are not PyTorch distributions, make sure
    to use process_prior on each element in the list beforehand. See FAQ 7 for details.

    NOTE: returns a tuple (processed_prior, num_params, whether_prior_returns_numpy).
    The last two entries in the tuple can be passed on to `process_simulator` to prepare
    the simulator as well. For example, it will take care of casting parameters to numpy
    or adding a batch dimension to the simulator output, if needed.

    Args:
        prior: Prior object with `.sample()` and `.log_prob()` as provided by the user,
            or a sequence of such objects.
        custom_prior_wrapper_kwargs: kwargs to be passed to the class that wraps a
            custom prior into a pytorch Distribution, e.g., for passing bounds for a
            prior with bounded support (lower_bound, upper_bound), or argument
            constraints.
            (arg_constraints), see pytorch.distributions.Distribution for more info.

    Raises:
        AttributeError: If prior objects lacks `.sample()` or `.log_prob()`.

    Returns:
        prior: Prior that emits samples and evaluates log prob as PyTorch Tensors.
        theta_numel: Number of parameters - elements in a single sample from the prior.
        prior_returns_numpy: Whether the return type of the prior was a Numpy array.
    """

    # If prior is a sequence, assume independent components and check as PyTorch prior.
    if isinstance(prior, Sequence):
        warnings.warn(
            f"""Prior was provided as a sequence of {len(prior)} priors. They will be
            interpreted as independent of each other and matched in order to the
            components of the parameter.""",
            stacklevel=2,
        )
        # process individual priors
        prior = [process_prior(p, custom_prior_wrapper_kwargs)[0] for p in prior]
        return process_pytorch_prior(MultipleIndependent(prior))

    if isinstance(prior, Distribution):
        return process_pytorch_prior(prior)

    # If prior is given as `scipy.stats` object, wrap as PyTorch.
    elif isinstance(prior, (rv_frozen, multi_rv_frozen)):
        raise NotImplementedError(
            "Passing a prior as scipy.stats object is deprecated. "
            "Please pass it as a PyTorch Distribution."
        )

    # Otherwise it is a custom prior - check for `.sample()` and `.log_prob()`.
    else:
        return process_custom_prior(prior, custom_prior_wrapper_kwargs)


def process_custom_prior(
    prior, custom_prior_wrapper_kwargs: Optional[Dict] = None
) -> Tuple[Distribution, int, bool]:
    """Check and return corrected prior object defined by the user.

    Args:
        prior: Prior object with `.sample()` and `.log_prob()` as provided by the user.
        custom_prior_wrapper_kwargs: kwargs to be passed to the class that wraps a
            custom prior into a pytorch Distribution, e.g., for passing bounds for a
            prior with bounded support (lower_bound, upper_bound), or argument
            constraints.
            (arg_constraints), see pytorch.distributions.Distribution for more info.

    Returns:
        prior: sbi-compatible prior.
        theta_numel: Number of parameters - elements in a single sample from the prior.
        is_prior_numpy: Whether the prior returned Numpy arrays before wrapping.
    """

    check_prior_attributes(prior)
    check_prior_batch_behavior(prior)
    prior, is_prior_numpy = maybe_wrap_prior_as_pytorch(
        prior, custom_prior_wrapper_kwargs
    )
    check_prior_return_type(prior)
    theta_numel = prior.sample().numel()

    return prior, theta_numel, is_prior_numpy


def maybe_wrap_prior_as_pytorch(
    prior, custom_prior_wrapper_kwargs: Optional[Dict[str, Any]] = None
) -> Tuple[Distribution, bool]:
    """Check prior return type and maybe wrap as PyTorch.

    Args:
        prior: Prior object with `.sample()` and `.log_prob()` as provided by the user.
        custom_prior_wrapper_kwargs: kwargs to be passed to the class that wraps a
            custom prior into a pytorch Distribution, e.g., for passing bounds for a
            prior with bounded support (lower_bound, upper_bound), or argument
            constraints.
            (arg_constraints), see pytorch.distributions.Distribution for more info.

    Raises:
        TypeError: If prior return type is PyTorch or Numpy.

    Returns:
        prior: Prior that emits samples and evaluates log prob as PyTorch Tensors.
        is_prior_numpy: Whether the prior returned Numpy arrays before wrapping.
    """

    theta = prior.sample((1,))
    log_probs = prior.log_prob(theta)

    # Check return types
    if isinstance(theta, Tensor) and isinstance(log_probs, Tensor):
        # XXX: We wrap to get a Distribution. But this might interfere with the fact
        # that the custom prior can be a probabilistic program.
        prior = CustomPriorWrapper(
            custom_prior=prior,
            event_shape=torch.Size([theta.numel()]),
            **custom_prior_wrapper_kwargs or {},
        )
        is_prior_numpy = False
    elif isinstance(theta, ndarray) and isinstance(log_probs, ndarray):
        # infer event shape from single numpy sample.
        event_shape = torch.Size([theta.size])
        prior = CustomPriorWrapper(
            custom_prior=prior,
            event_shape=event_shape,
            **custom_prior_wrapper_kwargs or {},
        )
        is_prior_numpy = True
    else:
        raise TypeError(
            f"Prior must return torch.Tensor or ndarray, but returns {type(theta)}"
        )
    return cast(Distribution, prior), is_prior_numpy


def process_pytorch_prior(prior: Distribution) -> Tuple[Distribution, int, bool]:
    """Return PyTorch prior adapted to the requirements for sbi.

    Args:
        prior: PyTorch distribution prior provided by the user.

    Raises:
        ValueError: If prior is defined over an unwrapped scalar variable.

    Returns:
        prior: PyTorch distribution prior.
        theta_numel: Number of parameters - elements in a single sample from the prior.
        prior_returns_numpy: False.
    """

    # Turn off validation of input arguments to allow `log_prob()` on samples outside
    # of the support.
    prior.set_default_validate_args(False)

    # Reject unwrapped scalar priors.
    # This will reject Uniform priors with dimension larger than 1.
    if prior.sample().ndim == 0:
        raise ValueError(
            "Detected scalar prior. Please make sure to pass a PyTorch prior with "
            "`batch_shape=torch.Size([1])` or `event_shape=torch.Size([1])`."
        )
    # Cast 1D Uniform to BoxUniform to avoid shape error in mdn log prob.
    elif isinstance(prior, Uniform) and prior.batch_shape.numel() == 1:
        prior = BoxUniform(low=prior.low, high=prior.high)
        warnings.warn(
            "Casting 1D Uniform prior to BoxUniform to match sbi batch requirements.",
            stacklevel=2,
        )

    check_prior_batch_behavior(prior)
    check_prior_batch_dims(prior)

    if prior.sample().dtype != float32:
        prior = PytorchReturnTypeWrapper(
            prior, return_type=float32, validate_args=False
        )

    # This will fail for float64 priors.
    check_prior_return_type(prior)

    theta_numel = prior.sample().numel()

    return prior, theta_numel, False


def check_prior_batch_dims(prior) -> None:
    """Check if batch shape of the prior is smaller or equal to 1.

    Raises:
        ValueError: If `batch_shape` larger than 1.
    """

    if prior.batch_shape.numel() > 1:
        raise ValueError(
            """The specified prior has `batch_shape` larger than 1. Please
            specify a prior with batch_shape smaller equal to 1 and `event_shape`
            equal to number of parameters of your model.

            In case your intention was to pass a univariate distribution like Uniform
            (or Beta, Gamma, etc.) defined over multiple parameters, consider instead
            using `torch.distributions.Independent` to reinterpret batch dimensions as
            event dimensions, or use the `MultipleIndependent` distribution we provide.

            To use `sbi.utils.MultipleIndependent`, just pass a list of priors, e.g. to
            specify a uniform prior over two parameters, pass as prior:
                prior = [
                            Uniform(torch.zeros(1), torch.ones(1)),
                            Uniform(torch.ones(1), 2 * torch.ones(1))
                        ]
            or, to pass a Gamma over the first parameter and a correlated Gaussian over
            the other two, write:
                prior = [
                            Gamma(torch.ones(1), 2 * torch.ones(1)),
                            MVG(torch.zeros(2), tensor([[1., 0.1], [0.1, 2.]])),
                        ]
            """
        )


def check_for_possibly_batched_x_shape(x_shape):
    """Raise `ValueError` if dimensionality of simulations doesn't match requirements.

    sbi does not support multiple observations yet. For 2D observed data the leading
    dimension will be interpreted as batch dimension and a `ValueError` is raised if the
    batch dimension is larger than 1.

    Multidimensional observations e.g., images, are allowed when they are passed with an
    additional leading batch dimension of size 1.
    """

    x_ndim = len(x_shape)
    inferred_batch_shape, *inferred_data_shape = x_shape

    # Reject multidimensional data with batch_shape > 1.
    if x_ndim > 1 and inferred_batch_shape > 1:
        raise ValueError(
            """The `x` passed to condition the posterior for evaluation or sampling
                has an inferred batch shape larger than one. This is not supported in
                some sbi methods for reasons depending on the scenario:

                    - in case you want to evaluate or sample conditioned on several iid
                      xs e.g., (p(theta | [x1, x2, x3])), this is fully supported only
                      for likelihood based SNLE and SNRE. For SNPE it is supported only
                      for a fixed number of trials and using an appropriate embedding
                      net, i.e., by treating the trials as additional data dimension. In
                      that case, make sure to pass xo with a leading batch dimensionen.

                    - in case you trained with a single round to do amortized inference
                    and now you want to evaluate or sample a given theta conditioned on
                    several xs, one after the other, e.g, p(theta | x1), p(theta | x2),
                    p(theta| x3): this broadcasting across xs is not supported in sbi.
                    Instead, what you can do it to call posterior.log_prob(theta, xi)
                    multiple times with different xi.

                    - finally, if your observation is multidimensional, e.g., an image,
                    make sure to pass it with a leading batch dimension, e.g., with
                    shape (1, xdim1, xdim2). Beware that the current implementation
                    of sbi might not provide stable support for this and result in
                    shape mismatches.

            NOTE: below we use list notation to reduce clutter, but `x` should be of
            type torch.Tensor or ndarray.

            For example:

            > x_o = [[1]]
            > x_o = [[1, 2, 3]]

            are interpreted as single observations with a leading batch dimension of
            one. However

            > x_o = [ [1], [2] ]
            > x_o = [ [1,2,3], [4,5,6] ]

            are interpreted as a batch of two scalar or vector observations, which
            is not supported yet. The following is interpreted as a matrix-shaped
            observation, e.g. a monochromatic image:

            > x_o = [ [[1,2,3], [4,5,6]] ]

            Finally, for convenience,

            > x_o = [1]
            > x_o = [1, 2, 3]

            will be interpreted as a single scalar or single vector observation
            respectively, without the user needing to wrap or unsqueeze them.
            """
        )
    else:
        pass


def check_prior_attributes(prior) -> None:
    """Check for prior methods sample(sample_shape) .log_prob(value) methods.

    Raises:
        AttributeError: if either of the two methods doesn't exist.
    """

    # Sample a batch of two parameters to check batch behaviour > 1 and that
    # `.sample()` can handle a tuple argument.
    num_samples = 2
    try:
        theta = prior.sample((num_samples,))
    except AttributeError as err:
        raise AttributeError(
            "Prior needs method `.sample()`. Consider using a PyTorch distribution."
        ) from err
    except TypeError as err:
        raise TypeError(
            f"""The `prior.sample()` method must accept Tuple arguments, e.g.,
            prior.sample(({num_samples}, )) to sample a batch of 2 parameters. Consider
            using a PyTorch distribution."""
        ) from err
    except Exception as err:  # Catch any other error.
        raise ValueError(
            f"""Something went wrong when sampling a batch of parameters
            from the prior as `prior.sample(({num_samples}, ))`. Consider using a
            PyTorch distribution."""
        ) from err
    try:
        prior.log_prob(theta)
    except AttributeError as err:
        raise AttributeError(
            "Prior needs method `.log_prob()`. Consider using a PyTorch distribution."
        ) from err
    except Exception as err:  # Catch any other error.
        raise ValueError(
            """Something went wrong when evaluating a batch of parameters theta
            with `prior.log_prob(theta)`. Consider using a PyTorch distribution."""
        ) from err


def check_prior_return_type(
    prior, return_type: Optional[torch.dtype] = float32
) -> None:
    """Check whether prior.sample() returns float32 Tensor."""

    prior_dtype = prior.sample().dtype
    assert (
        prior_dtype == return_type
    ), f"Prior return type must be {return_type}, but is {prior_dtype}."


def check_prior_batch_behavior(prior) -> None:
    """Assert that it is possible to sample and evaluate batches of parameters."""

    # Check for correct batch size in .sample and .log_prob
    num_samples = 1
    theta = prior.sample((num_samples,))
    log_probs = prior.log_prob(theta)

    assert (
        len(theta.shape) >= 2
    ), f"""A parameter batch sampled from the prior must be at least 2D,
    (num_samples, parameter_dim), but is {len(theta.shape)}"""

    num_sampled, *parameter_dim = theta.shape
    # Using len here because `log_prob` could be `ndarray` or `torch.Tensor`.
    num_log_probs = len(log_probs)

    assert (
        num_sampled == num_samples
    ), "prior.sample((batch_size, )) must return batch_size parameters."

    assert (
        num_log_probs == num_samples
    ), "prior.log_prob must return as many log probs as samples."


def check_prior_support(prior):
    """Check whether prior allows to check for support.

    This either uses the PyTorch support property, or the custom prior .logprob method
    """

    try:
        within_support(prior, prior.sample((1,)))
    except NotImplementedError as err:
        raise NotImplementedError(
            """The prior must implement the support property or allow to call
            .log_prob() outside of support."""
        ) from err


def check_data_device(datum_1: torch.Tensor, datum_2: torch.Tensor) -> None:
    """Checks if two tensors have the seme device. Fails if there is a device
    discrepancy

    Args:
        datum_1: torch `Tensor`
        datum_2: torch `Tensor`
    """
    assert datum_1.device == datum_2.device, (
        "Mismatch in fed data's device: "
        f"datum_1 has device '{datum_1.device}' whereas "
        f"datum_2 has device '{datum_2.device}'. Please "
        "use data from a common device."
    )


def process_simulator(
    user_simulator: Callable,
    prior: Distribution,
    is_numpy_simulator: bool,
) -> Callable:
    """Returns a simulator that meets the requirements for usage in sbi.

    Args:
        user_simulator: simulator provided by the user, possibly written in numpy.
        prior: prior as pytorch distribution or processed with `process_prior`.
        is_numpy_simulator: whether the simulator needs theta in numpy types, returned
            from `process_prior`.

    Returns:
        simulator: processed simulator that returns `torch.Tensor` can handle batches
            of parameters.
    """

    assert isinstance(user_simulator, Callable), "Simulator must be a function."

    pytorch_simulator = wrap_as_pytorch_simulator(
        user_simulator, prior, is_numpy_simulator
    )

    batch_simulator = ensure_batched_simulator(pytorch_simulator, prior)

    return batch_simulator


def wrap_as_pytorch_simulator(
    simulator: Callable, prior, is_numpy_simulator
) -> Callable:
    """Return a simulator that accepts and returns `Tensor` arguments."""

    if is_numpy_simulator:
        # Get data to check input type is consistent with data.
        theta = prior.sample().numpy()  # Cast to numpy because is in PyTorch already.
        x = simulator(theta)
        assert isinstance(
            x, ndarray
        ), f"Simulator output type {type(x)} must match its input type {type(theta)}"

        # Define a wrapper function to PyTorch
        def pytorch_simulator(theta: Tensor) -> Tensor:
            return torch.as_tensor(simulator(theta.numpy()), dtype=float32)

    else:
        # Define a wrapper to make sure that the output of the simulator is `float32`.
        def pytorch_simulator(theta: Tensor) -> Tensor:
            return torch.as_tensor(simulator(theta), dtype=float32)

    return pytorch_simulator


def ensure_batched_simulator(simulator: Callable, prior) -> Callable:
    """Return a simulator with batched output.

    Return the unchanged simulator if it can already simulate multiple parameter
    vectors per call. Otherwise, wrap as simulator with batched output (leading batch
    dimension of shape [1]).
    """

    is_batched_simulator = True
    try:
        batch_size = 2
        # The simulator must return a matching batch dimension and data.
        output_shape = simulator(prior.sample((batch_size,))).shape
        assert len(output_shape) > 1
        assert output_shape[0] == batch_size
    except Exception:
        is_batched_simulator = False

    return simulator if is_batched_simulator else get_batch_loop_simulator(simulator)


def get_batch_loop_simulator(simulator: Callable) -> Callable:
    """Return simulator wrapped with `map` to handle batches of parameters.

    Note: this batches the simulator only syntactically, there are no performance
    benefits as with true vectorization."""

    def batch_loop_simulator(theta: Tensor) -> Tensor:
        """Return a batch of simulations by looping over a batch of parameters."""
        assert theta.ndim > 1, "Theta must have a batch dimension."
        # Simulate in loop
        xs = list(map(simulator, theta))
        # Stack over batch to keep x_shape
        return torch.stack(xs)

    return batch_loop_simulator


def process_x(
    x: Array, x_event_shape: Optional[torch.Size] = None, allow_iid_x: bool = False
) -> Tensor:
    """Return observed data adapted to match sbi's shape and type requirements.

    This means that `x` is returned with a `batch_dim`.

    If `x_shape` is `None`, the shape is not checked.

    Args:
        x: Observed data as provided by the user.
        x_event_shape: Prescribed shape - either directly provided by the user at init
            or inferred by sbi by running a simulation and checking the output. Does not
            contain a batch dimension.
        allow_iid_x: Whether multiple trials in x are allowed.

    Returns:
        x: Observed data with shape ready for usage in sbi.
    """

    x = atleast_2d(torch.as_tensor(x, dtype=float32))

    if x_event_shape is not None and len(x_event_shape) > len(x.shape):
        raise ValueError(
            f"You passed an `x` of shape {x.shape} but the `x_event_shape` (inferred "
            f"from simulations) is {x_event_shape}. We are raising this error because "
            f"len(x_event_shape) > len(x.shape)"
        )

    # If x_shape is provided, we can fix a missing batch dim for >1D data.
    if x_event_shape is not None and len(x_event_shape) == len(x.shape):
        x = x.unsqueeze(0)

    input_x_shape = x.shape
    if not allow_iid_x:
        check_for_possibly_batched_x_shape(input_x_shape)
    else:
        warn_on_iid_x(num_trials=input_x_shape[0])

    if x_event_shape is not None:
        # Number of trials can change for every new x, but single trial x shape must
        # match.
        assert input_x_shape[1:] == x_event_shape, (
            f"Observed data shape ({input_x_shape[1:]}) must match "
            f"the shape of simulated data x ({x_event_shape})."
        )
    return x


def prepare_for_sbi(simulator: Callable, prior) -> Tuple[Callable, Distribution]:
    """Prepare simulator and prior for usage in sbi.

    NOTE: This method is deprecated as of sbi version v0.23.0. and will be removed in a
    future release. Please use `process_prior` and `process_simulator` in the future.
    This is a wrapper around `process_prior` and `process_simulator` which can be
    used in isolation as well.

    Attempts to meet the following requirements by reshaping and type-casting:

    - the simulator function receives as input and returns a Tensor.<br/>
    - the simulator can simulate batches of parameters and return batches of data.<br/>
    - the prior does not produce batches and samples and evaluates to Tensor.<br/>
    - the output shape is a `torch.Size((1,N))` (i.e, has a leading batch dimension 1).

    If this is not possible, a suitable exception will be raised.

    Args:
        simulator: Simulator as provided by the user.
        prior: Prior as provided by the user.

    Returns:
        Tuple (simulator, prior) checked and matching the requirements of sbi.
    """

    warnings.warn(
        "This method is deprecated as of sbi version v0.23.0. and will be removed in a \
        future release."
        "Please use `process_prior` and `process_simulator` in the future.",
        DeprecationWarning,
        stacklevel=2,
    )

    # Check prior, return PyTorch prior.
    prior, _, prior_returns_numpy = process_prior(prior)

    # Check simulator, returns PyTorch simulator able to simulate batches.
    simulator = process_simulator(simulator, prior, prior_returns_numpy)

    # Consistency check after making ready for sbi.
    check_sbi_inputs(simulator, prior)

    return simulator, prior


def check_sbi_inputs(simulator: Callable, prior: Distribution) -> None:
    """Assert requirements for simulator, prior and observation for usage in sbi.

    Args:
        simulator: simulator function
        prior: prior (Distribution like)
        x_shape: Shape of single simulation output $x$.
    """
    check_prior_support(prior)
    num_prior_samples = 1
    theta = prior.sample(torch.Size((num_prior_samples,)))
    theta_batch_shape, *_ = theta.shape
    simulation = simulator(theta)
    sim_batch_shape, *sim_event_shape = simulation.shape

    assert isinstance(theta, Tensor), "Parameters theta must be a `Tensor`."
    assert isinstance(simulation, Tensor), "Simulator output must be a `Tensor`."

    assert (
        theta_batch_shape == num_prior_samples
    ), f"""Theta batch shape {theta_batch_shape} must match
        num_samples={num_prior_samples}."""
    assert (
        sim_batch_shape == num_prior_samples
    ), f"""Simulation batch shape {sim_batch_shape} must match
        num_samples={num_prior_samples}."""


def check_estimator_arg(estimator: Union[str, Callable]) -> None:
    """Check (density or ratio) estimator argument passed by the user."""
    assert isinstance(estimator, str) or (
        isinstance(estimator, Callable) and not isinstance(estimator, nn.Module)
    ), (
        "The passed density estimator / classifier must be a string or a function "
        f"returning a nn.Module, but is {type(estimator)}"
    )


def validate_theta_and_x(
    theta: Any, x: Any, data_device: str = "cpu", training_device: str = "cpu"
) -> Tuple[Tensor, Tensor]:
    r"""
    Checks if the passed $(\theta, x)$ are valid.

    Specifically, we check:
    1) If they are (torch) tensors.
    2) If they have the same batchsize.
    3) If they are of `dtype=float32`.

    Additionally, We move the data to the specified `data_device`. This is where the
    data is stored and can be separate from `training_device`, where the
    computations for training are performed.

    Raises:
        AssertionError: If theta or x are not torch.Tensor-like,
        do not yield the same batchsize and do not have dtype==float32.

    Args:
        theta: Parameters.
        x: Simulation outputs.
        data_device: Device where data is stored.
        training_device: Training device for net.
    """
    assert isinstance(theta, Tensor), "Parameters theta must be a `torch.Tensor`."
    assert isinstance(x, Tensor), "Simulator output must be a `torch.Tensor`."

    assert theta.shape[0] == x.shape[0], (
        f"Number of parameter sets (={theta.shape[0]} must match the number of "
        f"simulation outputs (={x.shape[0]})"
    )

    # I did not fuse these asserts with the `isinstance(x, Tensor)` asserts in order
    # to give more explicit errors.
    assert theta.dtype == float32, "Type of parameters must be float32."
    assert x.dtype == float32, "Type of simulator outputs must be float32."

    if str(x.device) != data_device:
        warnings.warn(
            f"Data x has device '{x.device}'. "
            f"Moving x to the data_device '{data_device}'. "
            f"Training will proceed on device '{training_device}'.",
            stacklevel=2,
        )
        x = x.to(data_device)

    if str(theta.device) != data_device:
        warnings.warn(
            f"Parameters theta has device '{theta.device}'. "
            f"Moving theta to the data_device '{data_device}'. "
            f"Training will proceed on device '{training_device}'.",
            stacklevel=2,
        )
        theta = theta.to(data_device)

    return theta, x


def test_posterior_net_for_multi_d_x(net, theta: Tensor, x: Tensor) -> None:
    """Test log prob method of the net.

    This is done to make sure the net can handle multidimensional inputs via an
    embedding net. If not, it usually fails with a RuntimeError. Here we catch the
    error, append a debug hint and raise it again.

    Args:
        net: A `DensityEstimator`.
    """
    try:
        # torch.nn.functional needs at least two inputs here.
<<<<<<< HEAD
        if hasattr(net, "log_prob"):
            # This only is checked for density estimators, not for classifiers and 
            # others
            net.log_prob(theta[:2], x[:2])
        
=======
        net.log_prob(theta[:, :2], condition=x[:2])
>>>>>>> 6fd2a6b5
    except RuntimeError as rte:
        ndims = x.ndim
        if ndims > 2:
            message = f"""Debug hint: The simulated data x has {ndims - 1} dimensions.
            With default settings, sbi cannot deal with multidimensional simulations.
            Make sure to use an embedding net that reduces the dimensionality, e.g., a
            CNN in case of images, or change the simulator to return one-dimensional x.
            """
        else:
            message = ""

        raise RuntimeError(message) from rte<|MERGE_RESOLUTION|>--- conflicted
+++ resolved
@@ -737,15 +737,11 @@
     """
     try:
         # torch.nn.functional needs at least two inputs here.
-<<<<<<< HEAD
         if hasattr(net, "log_prob"):
-            # This only is checked for density estimators, not for classifiers and 
+            # This only is checked for density estimators, not for classifiers and
             # others
             net.log_prob(theta[:2], x[:2])
-        
-=======
-        net.log_prob(theta[:, :2], condition=x[:2])
->>>>>>> 6fd2a6b5
+
     except RuntimeError as rte:
         ndims = x.ndim
         if ndims > 2:
