from sbi.inference.abc import MCABC, SMCABC
from sbi.inference.base import (
    NeuralInference,  # noqa: F401
    check_if_proposal_has_default_x,
    infer,
    simulate_for_sbi,
)
from sbi.inference.snle import MNLE, SNLE_A
from sbi.inference.snpe import SNPE_A, SNPE_B, SNPE_C  # noqa: F401
from sbi.inference.snre import BNRE, SNRE, SNRE_A, SNRE_B, SNRE_C  # noqa: F401
<<<<<<< HEAD
from sbi.inference.nspe.nspe import NSPE
from sbi.utils.user_input_checks import prepare_for_sbi
=======
>>>>>>> 6fd2a6b5

SNL = SNLE = SNLE_A
_snle_family = ["SNL"]


SNPE = APT = SNPE_C
_snpe_family = ["SNPE_A", "SNPE_C", "SNPE", "APT"]


SRE = SNRE_B
AALR = SNRE_A
CNRE = NREC = SNRE_C
_snre_family = ["SNRE_A", "AALR", "SNRE_B", "SNRE", "SRE", "SNRE_C", "CNRE", "NREC"]

ABC = MCABC
SMC = SMCABC
_abc_family = ["ABC", "MCABC", "SMC", "SMCABC"]


__all__ = _snpe_family + _snre_family + _snle_family + _abc_family

from sbi.inference.posteriors import (
    DirectPosterior,
    EnsemblePosterior,
    ImportanceSamplingPosterior,
    MCMCPosterior,
    RejectionPosterior,
    VIPosterior,
)
from sbi.inference.potentials import (
    likelihood_estimator_based_potential,
    mixed_likelihood_estimator_based_potential,
    posterior_estimator_based_potential,
    ratio_estimator_based_potential,
)<|MERGE_RESOLUTION|>--- conflicted
+++ resolved
@@ -5,14 +5,11 @@
     infer,
     simulate_for_sbi,
 )
+from sbi.inference.nspe.nspe import NSPE
 from sbi.inference.snle import MNLE, SNLE_A
 from sbi.inference.snpe import SNPE_A, SNPE_B, SNPE_C  # noqa: F401
 from sbi.inference.snre import BNRE, SNRE, SNRE_A, SNRE_B, SNRE_C  # noqa: F401
-<<<<<<< HEAD
-from sbi.inference.nspe.nspe import NSPE
 from sbi.utils.user_input_checks import prepare_for_sbi
-=======
->>>>>>> 6fd2a6b5
 
 SNL = SNLE = SNLE_A
 _snle_family = ["SNL"]
