--- conflicted
+++ resolved
@@ -17,7 +17,6 @@
 from torch import Tensor
 from torch import multiprocessing as mp
 from tqdm.auto import tqdm
-import numpy as np
 
 from sbi.inference.posteriors.base_posterior import NeuralPosterior
 from sbi.inference.potentials.base_potential import BasePotential
@@ -437,10 +436,6 @@
 
         return samples.reshape((*sample_shape, batch_size, -1))  # type: ignore
 
-<<<<<<< HEAD
-
-=======
->>>>>>> c5fac1d5
     def _build_mcmc_init_fn(
         self,
         proposal: Any,
