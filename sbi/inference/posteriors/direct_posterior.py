--- conflicted
+++ resolved
@@ -265,11 +265,7 @@
     ) -> Tensor:
         """Given a batch of observations [x_1, ..., x_B] and a batch of parameters \
             [$\theta_1$,..., $\theta_B$] this function evalautes the log-probabilities \
-<<<<<<< HEAD
-            of the posterior $p(\theta_1|x_1)$, ..., $p(\theta_B|x_B)$ in a batched \
-=======
             of the posteriors $p(\theta_1|x_1)$, ..., $p(\theta_B|x_B)$ in a batched \
->>>>>>> 337f072f
             (i.e. vectorized) manner.
 
         Args:
