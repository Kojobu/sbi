# This file is part of sbi, a toolkit for simulation-based inference. sbi is licensed
# under the Affero General Public License v3, see <https://www.gnu.org/licenses/>.


from typing import Any, Callable, Optional, Union

from torch import nn

from sbi.neural_nets.classifier import (
    build_linear_classifier,
    build_mlp_classifier,
    build_resnet_classifier,
)
from sbi.neural_nets.flow import (
    build_made,
    build_maf,
    build_maf_rqs,
    build_nsf,
    build_zuko_bpf,
    build_zuko_gf,
    build_zuko_maf,
    build_zuko_naf,
    build_zuko_ncsf,
    build_zuko_nice,
    build_zuko_nsf,
    build_zuko_sospf,
    build_zuko_unaf,
)
from sbi.neural_nets.mdn import build_mdn
from sbi.neural_nets.mnle import build_mnle
<<<<<<< HEAD
from sbi.neural_nets.vector_field import build_score_estimator
=======
from sbi.utils.nn_utils import check_net_device

model_builders = {
    "mdn": build_mdn,
    "made": build_made,
    "maf": build_maf,
    "maf_rqs": build_maf_rqs,
    "nsf": build_nsf,
    "mnle": build_mnle,
    "zuko_nice": build_zuko_nice,
    "zuko_maf": build_zuko_maf,
    "zuko_nsf": build_zuko_nsf,
    "zuko_ncsf": build_zuko_ncsf,
    "zuko_sospf": build_zuko_sospf,
    "zuko_naf": build_zuko_naf,
    "zuko_unaf": build_zuko_unaf,
    "zuko_gf": build_zuko_gf,
    "zuko_bpf": build_zuko_bpf,
}

embedding_net_warn_msg = """The passed embedding net will be moved to cpu for
                        constructing the net building function."""

>>>>>>> 6fd2a6b5

def classifier_nn(
    model: str,
    z_score_theta: Optional[str] = "independent",
    z_score_x: Optional[str] = "independent",
    hidden_features: int = 50,
    embedding_net_theta: nn.Module = nn.Identity(),
    embedding_net_x: nn.Module = nn.Identity(),
    **kwargs: Any,
) -> Callable:
    r"""
    Returns a function that builds a classifier for learning density ratios.

    This function will usually be used for SNRE. The returned function is to be passed
    to the inference class when using the flexible interface.

    Note that in the view of the SNRE classifier we build below, x=theta and y=x.

    Args:
        model: The type of classifier that will be created. One of [`linear`, `mlp`,
            `resnet`].
        z_score_theta: Whether to z-score parameters $\theta$ before passing them into
            the network, can take one of the following:
            - `none`, or None: do not z-score.
            - `independent`: z-score each dimension independently.
            - `structured`: treat dimensions as related, therefore compute mean and std
            over the entire batch, instead of per-dimension. Should be used when each
            sample is, for example, a time series or an image.
        z_score_x: Whether to z-score simulation outputs $x$ before passing them into
            the network, same options as z_score_theta.
        hidden_features: Number of hidden features.
        embedding_net_theta:  Optional embedding network for parameters $\theta$.
        embedding_net_x:  Optional embedding network for simulation outputs $x$. This
            embedding net allows to learn features from potentially high-dimensional
            simulation outputs.
        kwargs: additional custom arguments passed to downstream build functions.
    """

    kwargs = dict(
        zip(
            (
                "z_score_x",
                "z_score_y",
                "hidden_features",
                "embedding_net_x",
                "embedding_net_y",
            ),
            (
                z_score_theta,
                z_score_x,
                hidden_features,
                check_net_device(embedding_net_theta, "cpu", embedding_net_warn_msg),
                check_net_device(embedding_net_x, "cpu", embedding_net_warn_msg),
            ),
        ),
        **kwargs,
    )

    def build_fn(batch_theta, batch_x):
        if model == "linear":
            return build_linear_classifier(
                batch_x=batch_theta, batch_y=batch_x, **kwargs
            )
        if model == "mlp":
            return build_mlp_classifier(batch_x=batch_theta, batch_y=batch_x, **kwargs)
        if model == "resnet":
            return build_resnet_classifier(
                batch_x=batch_theta, batch_y=batch_x, **kwargs
            )
        else:
            raise NotImplementedError

    return build_fn


def likelihood_nn(
    model: str,
    z_score_theta: Optional[str] = "independent",
    z_score_x: Optional[str] = "independent",
    hidden_features: int = 50,
    num_transforms: int = 5,
    num_bins: int = 10,
    embedding_net: nn.Module = nn.Identity(),
    num_components: int = 10,
    **kwargs: Any,
) -> Callable:
    r"""
    Returns a function that builds a density estimator for learning the likelihood.

    This function will usually be used for SNLE. The returned function is to be passed
    to the inference class when using the flexible interface.

    Args:
        model: The type of density estimator that will be created. One of [`mdn`,
            `made`, `maf`, `maf_rqs`, `nsf`].
        z_score_theta: Whether to z-score parameters $\theta$ before passing them into
            the network, can take one of the following:
            - `none`, or None: do not z-score.
            - `independent`: z-score each dimension independently.
            - `structured`: treat dimensions as related, therefore compute mean and std
            over the entire batch, instead of per-dimension. Should be used when each
            sample is, for example, a time series or an image.
        z_score_x: Whether to z-score simulation outputs $x$ before passing them into
            the network, same options as z_score_theta.
        hidden_features: Number of hidden features.
        num_transforms: Number of transforms when a flow is used. Only relevant if
            density estimator is a normalizing flow (i.e. currently either a `maf` or a
            `nsf`). Ignored if density estimator is a `mdn` or `made`.
        num_bins: Number of bins used for the splines in `nsf`. Ignored if density
            estimator not `nsf`.
        embedding_net: Optional embedding network for parameters $\theta$.
        num_components: Number of mixture components for a mixture of Gaussians.
            Ignored if density estimator is not an mdn.
        kwargs: additional custom arguments passed to downstream build functions.
    """

    kwargs = dict(
        zip(
            (
                "z_score_x",
                "z_score_y",
                "hidden_features",
                "num_transforms",
                "num_bins",
                "embedding_net",
                "num_components",
            ),
            (
                z_score_x,
                z_score_theta,
                hidden_features,
                num_transforms,
                num_bins,
                check_net_device(embedding_net, "cpu", embedding_net_warn_msg),
                num_components,
            ),
        ),
        **kwargs,
    )

    def build_fn(batch_theta, batch_x):
        if model not in model_builders:
            raise NotImplementedError(f"Model {model} in not implemented")

        return model_builders[model](batch_x=batch_x, batch_y=batch_theta, **kwargs)

    return build_fn


def posterior_nn(
    model: str,
    z_score_theta: Optional[str] = "independent",
    z_score_x: Optional[str] = "independent",
    hidden_features: int = 50,
    num_transforms: int = 5,
    num_bins: int = 10,
    embedding_net: nn.Module = nn.Identity(),
    num_components: int = 10,
    **kwargs: Any,
) -> Callable:
    r"""
    Returns a function that builds a density estimator for learning the posterior.

    This function will usually be used for SNPE. The returned function is to be passed
    to the inference class when using the flexible interface.

    Args:
        model: The type of density estimator that will be created. One of [`mdn`,
            `made`, `maf`, `maf_rqs`, `nsf`].
        z_score_theta: Whether to z-score parameters $\theta$ before passing them into
            the network, can take one of the following:
            - `none`, or None: do not z-score.
            - `independent`: z-score each dimension independently.
            - `structured`: treat dimensions as related, therefore compute mean and std
            over the entire batch, instead of per-dimension. Should be used when each
            sample is, for example, a time series or an image.
        z_score_x: Whether to z-score simulation outputs $x$ before passing them into
            the network, same options as z_score_theta.
        hidden_features: Number of hidden features.
        num_transforms: Number of transforms when a flow is used. Only relevant if
            density estimator is a normalizing flow (i.e. currently either a `maf` or a
            `nsf`). Ignored if density estimator is a `mdn` or `made`.
        num_bins: Number of bins used for the splines in `nsf`. Ignored if density
            estimator not `nsf`.
        embedding_net: Optional embedding network for simulation outputs $x$. This
            embedding net allows to learn features from potentially high-dimensional
            simulation outputs.
        num_components: Number of mixture components for a mixture of Gaussians.
            Ignored if density estimator is not an mdn.
        kwargs: additional custom arguments passed to downstream build functions.
    """

    kwargs = dict(
        zip(
            (
                "z_score_x",
                "z_score_y",
                "hidden_features",
                "num_transforms",
                "num_bins",
                "embedding_net",
                "num_components",
            ),
            (
                z_score_theta,
                z_score_x,
                hidden_features,
                num_transforms,
                num_bins,
                check_net_device(embedding_net, "cpu", embedding_net_warn_msg),
                num_components,
            ),
        ),
        **kwargs,
    )

    def build_fn_snpe_a(batch_theta, batch_x, num_components):
        """Build function for SNPE-A

        Extract the number of components from the kwargs, such that they are exposed as
        a kwargs, offering the possibility to later override this kwarg with
        `functools.partial`. This is necessary in order to make sure that the MDN in
        SNPE-A only has one component when running the Algorithm 1 part.
        """
        return build_mdn(
            batch_x=batch_theta,
            batch_y=batch_x,
            num_components=num_components,
            **kwargs,
        )

    def build_fn(batch_theta, batch_x):
        if model not in model_builders:
            raise NotImplementedError(f"Model {model} in not implemented")

        # The naming might be a bit confusing.
        # batch_x are the latent variables, batch_y the conditioned variables.
        # batch_theta are the parameters and batch_x the observable variables.
        return model_builders[model](batch_x=batch_theta, batch_y=batch_x, **kwargs)

    if model == "mdn_snpe_a":
        if num_components != 10:
            raise ValueError(
                "You set `num_components`. For SNPE-A, this has to be done at "
                "instantiation of the inference object, i.e. "
                "`inference = SNPE_A(..., num_components=20)`"
            )
        kwargs.pop("num_components")

    return build_fn_snpe_a if model == "mdn_snpe_a" else build_fn
    

def posterior_score_nn(
    sde_type: str,
    score_net_type: Union[str, nn.Module] = "mlp",
    z_score_theta: Optional[str] = "independent",
    z_score_x: Optional[str] = "independent",
    t_embedding_dim: int = 16,
    hidden_features: int = 50,        
    embedding_net: nn.Module = nn.Identity(),
    **kwargs: Any,
) -> Callable:
    """Build util function that builds a ScoreEstimator object for score-based posteriors.

    Args:
        sde_type: SDE type used, which defines the mean and std functions. One of:
            - 'vp': Variance preserving.
            - 'subvp': Sub-variance preserving.
            - 've': Variance exploding.
            Defaults to 'vp'.
        score_net: Type of regression network. One of:
            - 'mlp': Fully connected feed-forward network.
            - 'resnet': Residual network (NOT IMPLEMENTED).
            -  nn.Module: Custom network
            Defaults to 'mlp'.                    
        z_score_theta: Whether to z-score thetas passing into the network, can be one of:
            - `none`, or None: do not z-score.
            - `independent`: z-score each dimension independently.
            - `structured`: treat dimensions as related, therefore compute mean and std
            over the entire batch, instead of per-dimension. Should be used when each
            sample is, for example, a time series or an image.
        z_score_x: Whether to z-score xs passing into the network, same options as
            z_score_theta.
        t_embedding_dim: Embedding dimension of diffusion time. Defaults to 16.        
        hidden_features: Number of hidden units per layer. Defaults to 50.
        embedding_net: Embedding network for x (conditioning variable). Defaults to nn.Identity().

    Returns:
        Constructor function for NSPE.
    """
    
    kwargs = dict(
        zip(
            (
                "z_score_x",
                "z_score_y",
                "sde_type",
                "score_net",
                "t_embedding_dim",
                "hidden_features",                
                "embedding_net_y",
                
            ),
            (
                z_score_theta,
                z_score_x,
                sde_type,
                score_net_type,
                t_embedding_dim,
                hidden_features,                
                embedding_net,
            ),
        ),
        **kwargs,
    )
    def build_fn(batch_theta, batch_x):
        """Build function wrapper for the build_score_estimator function that
        is required for the score posterior class.

        Args:
            batch_theta: a batch of theta.
            batch_x: a batch of x.

        Returns:
            Callable: a ScoreEstimator object.
        """
        return build_score_estimator(batch_x=batch_theta, batch_y=batch_x, **kwargs)
        
    return build_fn<|MERGE_RESOLUTION|>--- conflicted
+++ resolved
@@ -28,9 +28,7 @@
 )
 from sbi.neural_nets.mdn import build_mdn
 from sbi.neural_nets.mnle import build_mnle
-<<<<<<< HEAD
 from sbi.neural_nets.vector_field import build_score_estimator
-=======
 from sbi.utils.nn_utils import check_net_device
 
 model_builders = {
@@ -54,7 +52,6 @@
 embedding_net_warn_msg = """The passed embedding net will be moved to cpu for
                         constructing the net building function."""
 
->>>>>>> 6fd2a6b5
 
 def classifier_nn(
     model: str,
@@ -305,7 +302,7 @@
         kwargs.pop("num_components")
 
     return build_fn_snpe_a if model == "mdn_snpe_a" else build_fn
-    
+
 
 def posterior_score_nn(
     sde_type: str,
@@ -313,11 +310,12 @@
     z_score_theta: Optional[str] = "independent",
     z_score_x: Optional[str] = "independent",
     t_embedding_dim: int = 16,
-    hidden_features: int = 50,        
+    hidden_features: int = 50,
     embedding_net: nn.Module = nn.Identity(),
     **kwargs: Any,
 ) -> Callable:
-    """Build util function that builds a ScoreEstimator object for score-based posteriors.
+    """Build util function that builds a ScoreEstimator object for score-based
+    posteriors.
 
     Args:
         sde_type: SDE type used, which defines the mean and std functions. One of:
@@ -329,8 +327,9 @@
             - 'mlp': Fully connected feed-forward network.
             - 'resnet': Residual network (NOT IMPLEMENTED).
             -  nn.Module: Custom network
-            Defaults to 'mlp'.                    
-        z_score_theta: Whether to z-score thetas passing into the network, can be one of:
+            Defaults to 'mlp'.
+        z_score_theta: Whether to z-score thetas passing into the network, can be one
+            of:
             - `none`, or None: do not z-score.
             - `independent`: z-score each dimension independently.
             - `structured`: treat dimensions as related, therefore compute mean and std
@@ -338,14 +337,15 @@
             sample is, for example, a time series or an image.
         z_score_x: Whether to z-score xs passing into the network, same options as
             z_score_theta.
-        t_embedding_dim: Embedding dimension of diffusion time. Defaults to 16.        
+        t_embedding_dim: Embedding dimension of diffusion time. Defaults to 16.
         hidden_features: Number of hidden units per layer. Defaults to 50.
-        embedding_net: Embedding network for x (conditioning variable). Defaults to nn.Identity().
+        embedding_net: Embedding network for x (conditioning variable). Defaults to
+            nn.Identity().
 
     Returns:
         Constructor function for NSPE.
     """
-    
+
     kwargs = dict(
         zip(
             (
@@ -354,9 +354,8 @@
                 "sde_type",
                 "score_net",
                 "t_embedding_dim",
-                "hidden_features",                
+                "hidden_features",
                 "embedding_net_y",
-                
             ),
             (
                 z_score_theta,
@@ -364,12 +363,13 @@
                 sde_type,
                 score_net_type,
                 t_embedding_dim,
-                hidden_features,                
+                hidden_features,
                 embedding_net,
             ),
         ),
         **kwargs,
     )
+
     def build_fn(batch_theta, batch_x):
         """Build function wrapper for the build_score_estimator function that
         is required for the score posterior class.
@@ -382,5 +382,5 @@
             Callable: a ScoreEstimator object.
         """
         return build_score_estimator(batch_x=batch_theta, batch_y=batch_x, **kwargs)
-        
+
     return build_fn