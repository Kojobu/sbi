--- conflicted
+++ resolved
@@ -6,17 +6,14 @@
 from typing import Tuple
 
 import pytest
+from sbi.neural_nets.density_estimators.nflows_flow import NFlowsFlow
 from sbi.neural_nets.density_estimators.nflows_flow import NFlowsFlow
 import torch
 from torch import eye, zeros
 from torch.distributions import MultivariateNormal
 
-<<<<<<< HEAD
-from sbi.neural_nets.density_estimators import NFlowsFlow, ZukoFlow, ZukoFlowMatchingEstimator
-=======
 from sbi.neural_nets.density_estimators.zuko_flow import ZukoFlow
 from sbi.neural_nets.density_estimators.zuko_flow_estimator import ZukoFlowMatchingEstimator
->>>>>>> aa8969b1
 from sbi.neural_nets.flow import build_nsf, build_zuko_maf, build_zuko_flow_matching
 
 
@@ -81,19 +78,15 @@
         )
     elif density_estimator == ZukoFlowMatchingEstimator:
         estimator = build_zuko_flow_matching(
-<<<<<<< HEAD
-            batch_x=batch_input,
-            batch_y=batch_context
-=======
             batch_input,
             batch_context,
             hidden_features=10,
             num_transforms=2
->>>>>>> aa8969b1
         )
 
     # Loss is only required to work for batched inputs and contexts
     loss = estimator.loss(batch_input, batch_context)
+    print(density_estimator, loss)
     print(density_estimator, loss)
     assert loss.shape == (
         nsamples,
