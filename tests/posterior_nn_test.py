# This file is part of sbi, a toolkit for simulation-based inference. sbi is licensed
# under the Apache License Version 2.0, see <https://www.apache.org/licenses/>

from __future__ import annotations

import pytest
import torch
from torch import eye, ones, zeros
from torch.distributions import MultivariateNormal

from sbi.inference import (
    SNLE_A,
    SNPE_A,
    SNPE_C,
    SNRE_A,
    SNRE_B,
    SNRE_C,
    DirectPosterior,
    simulate_for_sbi,
)
from sbi.simulators.linear_gaussian import diagonal_linear_gaussian


@pytest.mark.parametrize("snpe_method", [SNPE_A, SNPE_C])
@pytest.mark.parametrize(
    "x_o_batch_dim",
    (
        0,
        1,
        pytest.param(2, marks=pytest.mark.xfail(raises=ValueError)),
    ),
)
def test_log_prob_with_different_x(snpe_method: type, x_o_batch_dim: bool):
    num_dim = 2

    prior = MultivariateNormal(loc=zeros(num_dim), covariance_matrix=eye(num_dim))
    simulator = diagonal_linear_gaussian

    inference = snpe_method(prior=prior)
    theta, x = simulate_for_sbi(simulator, prior, 1000)
    posterior_estimator = inference.append_simulations(theta, x).train(max_num_epochs=3)

    if x_o_batch_dim == 0:
        x_o = ones(num_dim)
    elif x_o_batch_dim == 1:
        x_o = ones(1, num_dim)
    elif x_o_batch_dim == 2:
        x_o = ones(2, num_dim)
    else:
        raise NotImplementedError

    posterior = DirectPosterior(
        posterior_estimator=posterior_estimator, prior=prior
    ).set_default_x(x_o)
    samples = posterior.sample((10,))
    _ = posterior.log_prob(samples)


<<<<<<< HEAD
@pytest.mark.parametrize("snpe_method", [SNPE_A, SNPE_C])
@pytest.mark.parametrize(
    "x_o_batch_dim",
    (
        0,
        1,
        2,
    ),
)
=======
@pytest.mark.parametrize(
    "snplre_method", [SNPE_A, SNPE_C, SNLE_A, SNRE_A, SNRE_B, SNRE_C]
)
def test_importance_posterior_sample_log_prob(snplre_method: type):
    num_dim = 2

    prior = MultivariateNormal(loc=zeros(num_dim), covariance_matrix=eye(num_dim))
    simulator = diagonal_linear_gaussian

    inference = snplre_method(prior=prior)
    theta, x = simulate_for_sbi(simulator, prior, 1000)
    _ = inference.append_simulations(theta, x).train(max_num_epochs=3)

    posterior = inference.build_posterior(sample_with="importance")

    x_o = ones(num_dim)
    samples = posterior.sample((10,), x=x_o)
    samples2, weights = posterior.sample((10,), x=x_o, method="importance")
    assert samples.shape == (10, num_dim), "Sample shape of sample is wrong"
    assert samples2.shape == (10, num_dim), "Sample of sample_with_weights shape wrong"
    assert weights.shape == (10,), "Weights shape wrong"

    log_prob = posterior.log_prob(samples, x=x_o)

    assert log_prob.shape == (10,), "logprob shape wrong"


@pytest.mark.parametrize("snpe_method", [SNPE_A, SNPE_C])
@pytest.mark.parametrize("x_o_batch_dim", (0, 1, 2))
>>>>>>> 337f072f
def test_batched_sample_log_prob_with_different_x(
    snpe_method: type, x_o_batch_dim: bool
):
    num_dim = 2

    prior = MultivariateNormal(loc=zeros(num_dim), covariance_matrix=eye(num_dim))
    simulator = diagonal_linear_gaussian

    inference = snpe_method(prior=prior)
    theta, x = simulate_for_sbi(simulator, prior, 1000)
    posterior_estimator = inference.append_simulations(theta, x).train(max_num_epochs=3)

    x_o = ones(num_dim) if x_o_batch_dim == 0 else ones(x_o_batch_dim, num_dim)

    posterior = DirectPosterior(posterior_estimator=posterior_estimator, prior=prior)

    samples = posterior.sample_batched((10,), x_o)
    batched_log_probs = posterior.log_prob_batched(samples, x_o)

    assert (
        samples.shape == (10, x_o_batch_dim, num_dim)
        if x_o_batch_dim > 0
        else (10, num_dim)
    ), "Sample shape wrong"
    assert batched_log_probs.shape == (10, max(x_o_batch_dim, 1)), "logprob shape wrong"


@pytest.mark.mcmc
<<<<<<< HEAD
@pytest.mark.parametrize("snlre_method", [SNLE_A, SNRE_A, SNRE_B, SNRE_C, SNPE_C])
@pytest.mark.parametrize(
    "x_o_batch_dim",
    (
        0,
        1,
        2,
    ),
)
def test_batched_mcmc_sample_log_prob_shape_with_different_x(
=======
@pytest.mark.parametrize(
    "snlre_method",
    [
        pytest.param(SNLE_A, marks=pytest.mark.xfail(raises=NotImplementedError)),
        pytest.param(SNRE_A, marks=pytest.mark.xfail(raises=NotImplementedError)),
        pytest.param(SNRE_B, marks=pytest.mark.xfail(raises=NotImplementedError)),
        pytest.param(SNRE_C, marks=pytest.mark.xfail(raises=NotImplementedError)),
    ],
)
@pytest.mark.parametrize("x_o_batch_dim", (0, 1, 2))
def test_batched_mcmc_sample_log_prob_with_different_x(
>>>>>>> 337f072f
    snlre_method: type, x_o_batch_dim: bool, mcmc_params_fast: dict
):
    num_dim = 2

    prior = MultivariateNormal(loc=zeros(num_dim), covariance_matrix=eye(num_dim))
    simulator = diagonal_linear_gaussian

    inference = snlre_method(prior=prior)
    theta, x = simulate_for_sbi(simulator, prior, 1000)
    _ = inference.append_simulations(theta, x).train(max_num_epochs=3)

    x_o = ones(num_dim) if x_o_batch_dim == 0 else ones(x_o_batch_dim, num_dim)

    posterior = inference.build_posterior(
<<<<<<< HEAD
        sample_with="mcmc",
        mcmc_method="slice_np_vectorized",
        mcmc_parameters=mcmc_params_fast,
=======
        mcmc_method="slice_np_vectorized", mcmc_parameters=mcmc_params_fast
>>>>>>> 337f072f
    )

    samples = posterior.sample_batched((10,), x_o)

    assert (
        samples.shape == (10, x_o_batch_dim, num_dim)
        if x_o_batch_dim > 0
        else (10, num_dim)
<<<<<<< HEAD
    ), "Sample shape wrong"


@pytest.mark.mcmc
@pytest.mark.parametrize(
    "snlre_method",
    [SNLE_A, SNRE_A, SNRE_B, SNRE_C, SNPE_C],
)
def test_batched_mcmc_sample_log_prob_with_different_x(
    snlre_method: type, mcmc_params_fast: dict
):
    x_o_batch_dim = 2
    num_dim = 2
    prior = MultivariateNormal(loc=zeros(num_dim), covariance_matrix=eye(num_dim))
    simulator = diagonal_linear_gaussian

    inference = snlre_method(prior=prior)
    theta, x = simulate_for_sbi(simulator, prior, 1000)
    _ = inference.append_simulations(theta, x).train()

    x_o = ones(x_o_batch_dim, num_dim)

    posterior = inference.build_posterior(
        sample_with="mcmc",
        mcmc_method="slice_np_vectorized",
        mcmc_parameters=mcmc_params_fast,
    )

    x_o = torch.stack([0.5 * ones(num_dim), -0.5 * ones(num_dim)], dim=0)
    # test with multiple chains to test whether concatenating chain is done correctly.
    samples = posterior.sample_batched((1000,), x_o, num_chains=2, warmup_steps=500)

    samples_separate1 = posterior.sample(
        (1000,), x_o[0], num_chains=2, warmup_steps=500
    )
    samples_separate2 = posterior.sample(
        (1000,), x_o[1], num_chains=2, warmup_steps=500
    )

    # Check if means are approx. same
    samples_m = torch.mean(samples, dim=0, dtype=torch.float32)
    samples_separate1_m = torch.mean(samples_separate1, dim=0, dtype=torch.float32)
    samples_separate2_m = torch.mean(samples_separate2, dim=0, dtype=torch.float32)
    samples_sep_m = torch.stack([samples_separate1_m, samples_separate2_m], dim=0)

    assert torch.allclose(
        samples_m, samples_sep_m, atol=0.2, rtol=0.2
    ), "Batched sampling is not consistent with separate sampling."
=======
    ), "Sample shape wrong"
>>>>>>> 337f072f
<|MERGE_RESOLUTION|>--- conflicted
+++ resolved
@@ -56,8 +56,65 @@
     _ = posterior.log_prob(samples)
 
 
-<<<<<<< HEAD
+
+@pytest.mark.parametrize(
+    "snplre_method", [SNPE_A, SNPE_C, SNLE_A, SNRE_A, SNRE_B, SNRE_C]
+)
+def test_importance_posterior_sample_log_prob(snplre_method: type):
+    num_dim = 2
+
+    prior = MultivariateNormal(loc=zeros(num_dim), covariance_matrix=eye(num_dim))
+    simulator = diagonal_linear_gaussian
+
+    inference = snplre_method(prior=prior)
+    theta, x = simulate_for_sbi(simulator, prior, 1000)
+    _ = inference.append_simulations(theta, x).train(max_num_epochs=3)
+
+    posterior = inference.build_posterior(sample_with="importance")
+
+    x_o = ones(num_dim)
+    samples = posterior.sample((10,), x=x_o)
+    samples2, weights = posterior.sample((10,), x=x_o, method="importance")
+    assert samples.shape == (10, num_dim), "Sample shape of sample is wrong"
+    assert samples2.shape == (10, num_dim), "Sample of sample_with_weights shape wrong"
+    assert weights.shape == (10,), "Weights shape wrong"
+
+    log_prob = posterior.log_prob(samples, x=x_o)
+
+    assert log_prob.shape == (10,), "logprob shape wrong"
+
+
 @pytest.mark.parametrize("snpe_method", [SNPE_A, SNPE_C])
+@pytest.mark.parametrize("x_o_batch_dim", (0, 1, 2))
+def test_batched_sample_log_prob_with_different_x(
+    snpe_method: type, x_o_batch_dim: bool
+):
+    num_dim = 2
+
+    prior = MultivariateNormal(loc=zeros(num_dim), covariance_matrix=eye(num_dim))
+    simulator = diagonal_linear_gaussian
+
+    inference = snpe_method(prior=prior)
+    theta, x = simulate_for_sbi(simulator, prior, 1000)
+    posterior_estimator = inference.append_simulations(theta, x).train(max_num_epochs=3)
+
+    x_o = ones(num_dim) if x_o_batch_dim == 0 else ones(x_o_batch_dim, num_dim)
+
+    posterior = DirectPosterior(posterior_estimator=posterior_estimator, prior=prior)
+
+    samples = posterior.sample_batched((10,), x_o)
+    batched_log_probs = posterior.log_prob_batched(samples, x_o)
+
+    assert (
+        samples.shape == (10, x_o_batch_dim, num_dim)
+        if x_o_batch_dim > 0
+        else (10, num_dim)
+    ), "Sample shape wrong"
+    assert batched_log_probs.shape == (10, max(x_o_batch_dim, 1)), "logprob shape wrong"
+
+
+@pytest.mark.mcmc
+@pytest.mark.parametrize("snlre_method", [SNLE_A, SNRE_A, SNRE_B, SNRE_C, SNPE_C])
 @pytest.mark.parametrize(
     "x_o_batch_dim",
     (
@@ -66,120 +123,34 @@
         2,
     ),
 )
-=======
-@pytest.mark.parametrize(
-    "snplre_method", [SNPE_A, SNPE_C, SNLE_A, SNRE_A, SNRE_B, SNRE_C]
-)
-def test_importance_posterior_sample_log_prob(snplre_method: type):
-    num_dim = 2
-
-    prior = MultivariateNormal(loc=zeros(num_dim), covariance_matrix=eye(num_dim))
-    simulator = diagonal_linear_gaussian
-
-    inference = snplre_method(prior=prior)
+def test_batched_mcmc_sample_log_prob_shape_with_different_x(
+    snlre_method: type, x_o_batch_dim: bool, mcmc_params_fast: dict
+):
+    num_dim = 2
+
+    prior = MultivariateNormal(loc=zeros(num_dim), covariance_matrix=eye(num_dim))
+    simulator = diagonal_linear_gaussian
+
+    inference = snlre_method(prior=prior)
     theta, x = simulate_for_sbi(simulator, prior, 1000)
     _ = inference.append_simulations(theta, x).train(max_num_epochs=3)
 
-    posterior = inference.build_posterior(sample_with="importance")
-
-    x_o = ones(num_dim)
-    samples = posterior.sample((10,), x=x_o)
-    samples2, weights = posterior.sample((10,), x=x_o, method="importance")
-    assert samples.shape == (10, num_dim), "Sample shape of sample is wrong"
-    assert samples2.shape == (10, num_dim), "Sample of sample_with_weights shape wrong"
-    assert weights.shape == (10,), "Weights shape wrong"
-
-    log_prob = posterior.log_prob(samples, x=x_o)
-
-    assert log_prob.shape == (10,), "logprob shape wrong"
-
-
-@pytest.mark.parametrize("snpe_method", [SNPE_A, SNPE_C])
-@pytest.mark.parametrize("x_o_batch_dim", (0, 1, 2))
->>>>>>> 337f072f
-def test_batched_sample_log_prob_with_different_x(
-    snpe_method: type, x_o_batch_dim: bool
-):
-    num_dim = 2
-
-    prior = MultivariateNormal(loc=zeros(num_dim), covariance_matrix=eye(num_dim))
-    simulator = diagonal_linear_gaussian
-
-    inference = snpe_method(prior=prior)
-    theta, x = simulate_for_sbi(simulator, prior, 1000)
-    posterior_estimator = inference.append_simulations(theta, x).train(max_num_epochs=3)
-
     x_o = ones(num_dim) if x_o_batch_dim == 0 else ones(x_o_batch_dim, num_dim)
 
-    posterior = DirectPosterior(posterior_estimator=posterior_estimator, prior=prior)
+    posterior = inference.build_posterior(
+        sample_with="mcmc",
+        mcmc_method="slice_np_vectorized",
+        mcmc_parameters=mcmc_params_fast,
+
+    )
 
     samples = posterior.sample_batched((10,), x_o)
-    batched_log_probs = posterior.log_prob_batched(samples, x_o)
 
     assert (
         samples.shape == (10, x_o_batch_dim, num_dim)
         if x_o_batch_dim > 0
         else (10, num_dim)
     ), "Sample shape wrong"
-    assert batched_log_probs.shape == (10, max(x_o_batch_dim, 1)), "logprob shape wrong"
-
-
-@pytest.mark.mcmc
-<<<<<<< HEAD
-@pytest.mark.parametrize("snlre_method", [SNLE_A, SNRE_A, SNRE_B, SNRE_C, SNPE_C])
-@pytest.mark.parametrize(
-    "x_o_batch_dim",
-    (
-        0,
-        1,
-        2,
-    ),
-)
-def test_batched_mcmc_sample_log_prob_shape_with_different_x(
-=======
-@pytest.mark.parametrize(
-    "snlre_method",
-    [
-        pytest.param(SNLE_A, marks=pytest.mark.xfail(raises=NotImplementedError)),
-        pytest.param(SNRE_A, marks=pytest.mark.xfail(raises=NotImplementedError)),
-        pytest.param(SNRE_B, marks=pytest.mark.xfail(raises=NotImplementedError)),
-        pytest.param(SNRE_C, marks=pytest.mark.xfail(raises=NotImplementedError)),
-    ],
-)
-@pytest.mark.parametrize("x_o_batch_dim", (0, 1, 2))
-def test_batched_mcmc_sample_log_prob_with_different_x(
->>>>>>> 337f072f
-    snlre_method: type, x_o_batch_dim: bool, mcmc_params_fast: dict
-):
-    num_dim = 2
-
-    prior = MultivariateNormal(loc=zeros(num_dim), covariance_matrix=eye(num_dim))
-    simulator = diagonal_linear_gaussian
-
-    inference = snlre_method(prior=prior)
-    theta, x = simulate_for_sbi(simulator, prior, 1000)
-    _ = inference.append_simulations(theta, x).train(max_num_epochs=3)
-
-    x_o = ones(num_dim) if x_o_batch_dim == 0 else ones(x_o_batch_dim, num_dim)
-
-    posterior = inference.build_posterior(
-<<<<<<< HEAD
-        sample_with="mcmc",
-        mcmc_method="slice_np_vectorized",
-        mcmc_parameters=mcmc_params_fast,
-=======
-        mcmc_method="slice_np_vectorized", mcmc_parameters=mcmc_params_fast
->>>>>>> 337f072f
-    )
-
-    samples = posterior.sample_batched((10,), x_o)
-
-    assert (
-        samples.shape == (10, x_o_batch_dim, num_dim)
-        if x_o_batch_dim > 0
-        else (10, num_dim)
-<<<<<<< HEAD
-    ), "Sample shape wrong"
 
 
 @pytest.mark.mcmc
@@ -226,7 +197,4 @@
 
     assert torch.allclose(
         samples_m, samples_sep_m, atol=0.2, rtol=0.2
-    ), "Batched sampling is not consistent with separate sampling."
-=======
-    ), "Sample shape wrong"
->>>>>>> 337f072f
+    ), "Batched sampling is not consistent with separate sampling."